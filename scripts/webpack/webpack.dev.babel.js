--- conflicted
+++ resolved
@@ -45,11 +45,7 @@
       publicPath: false
     },
     headers: {
-<<<<<<< HEAD
-      'Content-Security-Policy': `script-src 'self' 'unsafe-inline' code.s4d.io; style-src 'self' 'unsafe-inline' code.s4d.io; media-src 'self' code.s4d.io *.clouddrive.com data: blob:; font-src 'self' code.s4d.io; img-src 'self' code.s4d.io *.clouddrive.com data: blob: *.rackcdn.com; connect-src 'self' localhost ws://localhost:8000 wss://*.wbx.com ws://*.wbx.com *.wbx2.com *.webex.com code.s4d.io *.ciscospark.com;`
-=======
       'Content-Security-Policy': `script-src 'self' 'unsafe-inline' code.s4d.io; style-src 'self' 'unsafe-inline' code.s4d.io; media-src 'self' code.s4d.io *.clouddrive.com data: blob:; font-src 'self' code.s4d.io; img-src 'self' code.s4d.io *.clouddrive.com data: blob: *.rackcdn.com; connect-src 'self' localhost ws://localhost:8000 wss://*.wbx.com wss://*.wbx2.com ws://*.wbx.com *.wbx2.com *.webex.com code.s4d.io *.ciscospark.com https://*.clouddrive.com/;`
->>>>>>> 45e3cbd5
     }
   }
 });