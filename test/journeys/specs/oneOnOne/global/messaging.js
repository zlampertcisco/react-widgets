--- conflicted
+++ resolved
@@ -89,7 +89,6 @@
     });
 
     describe(`File Transfer Tests`, () => {
-<<<<<<< HEAD
       it(`sends message with pdf attachment`, () => {
         messageTests.sendFileTest(local, remote, `pdf-sample.pdf`);
       });
@@ -137,33 +136,7 @@
       it(`sends message with mp3 attachment`, () => {
         messageTests.sendFileTest(local, remote, `mp3-sample.mp3`);
       });
-=======
-      it(`sends message with pdf attachment`, () => sendFileTest(browserLocal, browserRemote, `pdf-sample.pdf`));
-
-      it(`sends message with txt attachment`, () => sendFileTest(browserLocal, browserRemote, `txt-sample.txt`));
-
-      it(`sends message with doc attachment`, () => sendFileTest(browserLocal, browserRemote, `doc-sample.doc`));
-
-      it(`sends message with docx attachment`, () => sendFileTest(browserLocal, browserRemote, `docx-sample.docx`));
-
-      it(`sends message with ppt attachment`, () => sendFileTest(browserLocal, browserRemote, `ppt-sample.ppt`));
-
-      it(`sends message with html attachment`, () => sendFileTest(browserLocal, browserRemote, `html-sample.html`));
-
-      it(`sends message with json attachment`, () => sendFileTest(browserLocal, browserRemote, `json-sample.json`));
-
-      it(`sends message with zip attachment`, () => sendFileTest(browserLocal, browserRemote, `zip-sample.zip`));
-
-      it(`sends message with gif attachment`, () => sendFileTest(browserLocal, browserRemote, `gif-sample.gif`));
-
-      it(`sends message with jpg attachment`, () => sendFileTest(browserLocal, browserRemote, `jpg-sample.jpg`));
-
-      it(`sends message with png attachment`, () => sendFileTest(browserLocal, browserRemote, `png-sample.png`));
-
-      it(`sends message with mp3 attachment`, () => sendFileTest(browserLocal, browserRemote, `mp3-sample.mp3`));
->>>>>>> 6221a2c2
-    });
-
+      
     describe(`markdown messaging`, () => {
       it(`sends message with bold text`, () => {
         messageTests.markdown.bold(remote, local);
