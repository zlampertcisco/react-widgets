import {assert} from 'chai';
import path from 'path';

<<<<<<< HEAD
import {clearEventLog, getEventLog} from '../../events';
import {constructHydraId} from '../../hydra';
=======
import {clearEventLog} from '../../../lib/events';
>>>>>>> 6221a2c2

const uploadDir = path.join(__dirname, `../assets`);

export const elements = {
  inputFile: `.ciscospark-file-input`,
  downloadButtonContainer: `(//div[starts-with(@class,"ciscospark-activity-content")])[last()]`,
  downloadFileButton: `(//div[@title="Download this file"]/parent::button)[last()]`,
  shareButton: `button[aria-label="Share"]`,
  systemMessage: `.ciscospark-system-message`,
  lastActivity: `.ciscospark-activity-item-container:last-child`,
  lastActivityText: `.ciscospark-activity-item-container:last-child .ciscospark-activity-text`
};

/**
<<<<<<< HEAD
 * @typedef {object} TestObject
 * @param {object} browser - browser for test
 * @param {object} user - user object for test
 * @param {object} displayName - name used to identify test object
 */

/**
 * Sends message to user from specified browser
 * @param {TestObject} sender
 * @param {TestObject} receiver
 * @param {string} message
 * @returns {void}
 */
export function sendMessage(sender, receiver, message) {
  sender.browser.waitForVisible(`[placeholder="Send a message to ${receiver.displayName}"]`);
  sender.browser.waitForVisible(elements.systemMessage);
  assert.match(sender.browser.getText(elements.systemMessage), /created this conversation/);
  sender.browser.setValue(`[placeholder="Send a message to ${receiver.displayName}"]`, message);
  sender.browser.keys([`Enter`, `NULL`]);
}

/**
 * Verifies message received from user in specified browser
 * @param {TestObject} receiver
 * @param {TestObject} sender
 * @param {string} message
 * @returns {void}
 */
export function verifyMessageReceipt(receiver, sender, message) {
  receiver.browser.waitForVisible(`[placeholder="Send a message to ${sender.displayName}"]`);
  receiver.browser.waitForExist(elements.lastActivityText, 15000);
  receiver.browser.waitUntil(() => receiver.browser.element(elements.lastActivityText).getText() === message);
}

/* eslint no-sync: "off" */
/**
 * Sends and receives file
 * @param {TestObject} sender
 * @param {TestObject} receiver
 * @param {string} fileName
 * @returns {void}
 */
const sendFileTest = (sender, receiver, fileName) => {
  clearEventLog(receiver.browser);
=======
 * Sends a file and verifies receipt
 * @param {object} browserLocal
 * @param {object} browserRemote
 * @param {string} fileName
 * @returns {null}
 */
export function sendFileTest(browserLocal, browserRemote, fileName) {
  clearEventLog(browserRemote);
>>>>>>> 6221a2c2
  const filePath = path.join(uploadDir, fileName);
  const fileTitle = `//div[text()="${fileName}"]`;
<<<<<<< HEAD
  sender.browser.chooseFile(elements.inputFile, filePath);
  sender.browser.click(elements.shareButton);
  return receiver.browser.waitForExist(fileTitle, 30000);
  // TODO: Re-enable file size checks
  // const events = getEventLog(receiver);
  // const newMessage = events.find((event) => event.eventName === `messages:created`);
  // const fileUrl = newMessage.detail.data.files[0].url;
  // let downloadedFileSize;
  // return request.get(fileUrl)
  //   .set(`Authorization`, `Bearer ${receiver.user.token.access_token}`)
  //   .then((response) => {
  //     downloadedFileSize = response.header[`content-length`];
  //     assert.equal(fileSize, downloadedFileSize);
  //   });
};
=======
  browserLocal.chooseFile(elements.inputFile, filePath);
  browserLocal.click(elements.shareButton);
  browserRemote.waitForExist(fileTitle, 30000);
  browserRemote.scroll(fileTitle);
  const localSize = browserLocal.element(elements.lastActivity).element(`.ciscospark-share-file-size`).getText();
  const remoteSize = browserRemote.element(elements.lastActivity).element(`.ciscospark-share-file-size`).getText();
  console.info({localSize, remoteSize});
  assert.equal(localSize, remoteSize);
}
>>>>>>> 6221a2c2

/**
 * Test that verifies correct message events are created
 * @param {TestObject} sender
 * @param {TestObject} receiver
 * @returns {void}
 */
const messageEventTest = (sender, receiver) => {
  const message = `God, I liked him better before he died.`;
  clearEventLog(receiver.browser);
  sendMessage(sender, receiver, message);
  verifyMessageReceipt(receiver, sender, message);
  const events = getEventLog(receiver.browser);
  const eventCreated = events.find((event) => event.eventName === `messages:created`);
  const eventUnread = events.find((event) => event.eventName === `rooms:unread`);
  assert.isDefined(eventCreated, `has a message created event`);
  assert.containsAllKeys(eventCreated.detail, [`resource`, `event`, `actorId`, `data`]);
  assert.containsAllKeys(eventCreated.detail.data, [`actorId`, `actorName`, `id`, `personId`, `roomId`, `roomType`, `text`]);
  assert.equal(eventCreated.detail.actorId, constructHydraId(`PEOPLE`, sender.user.id));
  assert.equal(eventCreated.detail.data.actorName, sender.user.displayName);

  assert.isDefined(eventUnread, `has an unread message event`);
  assert.containsAllKeys(eventUnread.detail, [`resource`, `event`, `data`]);
  assert.containsAllKeys(eventUnread.detail.data, [`actorId`, `actorName`, `id`, `title`, `type`, `created`, `lastActivity`]);
  assert.equal(eventCreated.detail.actorId, constructHydraId(`PEOPLE`, sender.user.id));
  assert.equal(eventCreated.detail.data.actorName, sender.user.displayName);
};

/**
 * Test for sending markdown message with bold text
 * @param {TestObject} sender
 * @param {TestObject} receiver
 * @returns {void}
 */
const bold = (sender, receiver) => {
  sendMessage(sender, receiver, `**Are you out of your Vulcan mind?** No human can tolerate the radiation that's in there!`);
  verifyMessageReceipt(receiver, sender, `Are you out of your Vulcan mind? No human can tolerate the radiation that's in there!`);
  // Assert only the bolded text is in the strong tag
  assert.equal(receiver.browser.getText(`${elements.lastActivityText} > strong`), `Are you out of your Vulcan mind?`);
};

/**
 * Test for sending markdown message with italic text
 * @param {TestObject} sender
 * @param {TestObject} receiver
 * @returns {void}
 */
const italic = (sender, receiver) => {
  sendMessage(sender, receiver, `As you are _so fond_ of observing, doctor, I am not human.`);
  verifyMessageReceipt(receiver, sender, `As you are so fond of observing, doctor, I am not human.`);
  // Assert only the italicized text is in the em tag
  assert.equal(receiver.browser.getText(`${elements.lastActivityText} > em`), `so fond`);
};

/**
 * Test for sending markdown message with a blockquote
 * @param {TestObject} sender
 * @param {TestObject} receiver
 * @returns {void}
 */
const blockquote = (sender, receiver) => {
  // Remote is now ready, send a message from it
  sender.browser.setValue(`[placeholder="Send a message to ${receiver.displayName}"]`, `> You'll have a great time, Bones. You'll enjoy your shore leave. You'll relax.`);
  // Quote break with two new lines
  sender.browser.keys([`Shift`, `Enter`, `NULL`]);
  sender.browser.keys([`Shift`, `Enter`, `NULL`]);
  sender.browser.addValue(`[placeholder="Send a message to ${receiver.displayName}"]`, `You call this relaxing? I'm a nervous wreck. I'm not careful, I'll end up talking to myself.`);
  sender.browser.keys([`Enter`, `NULL`]);
  verifyMessageReceipt(receiver, sender, `You'll have a great time, Bones. You'll enjoy your shore leave. You'll relax.\nYou call this relaxing? I'm a nervous wreck. I'm not careful, I'll end up talking to myself.`);
  // Assert only first half of message is in the blockquote tag
  assert.equal(receiver.browser.getText(`${elements.lastActivityText} > blockquote`), `You'll have a great time, Bones. You'll enjoy your shore leave. You'll relax.`);
};

/**
 * Test for sending markdown message with an ordered list
 * @param {TestObject} sender
 * @param {TestObject} receiver
 * @returns {void}
 */
const orderedList = (sender, receiver) => {
  // Remote is now ready, send a message to it
  sender.browser.setValue(`[placeholder="Send a message to ${receiver.displayName}"]`, `1. ordered list item 1`);
  sender.browser.keys([`Shift`, `Enter`, `NULL`]);
  sender.browser.addValue(`[placeholder="Send a message to ${receiver.displayName}"]`, `2. ordered list item 2`);
  sender.browser.keys([`Enter`, `NULL`]);
  verifyMessageReceipt(receiver, sender, `ordered list item 1\nordered list item 2`);
  // Assert text matches for the first and second ordered list items
  assert.equal(receiver.browser.getText(`${elements.lastActivityText} > ol > li:nth-child(1)`), `ordered list item 1`);
  assert.equal(receiver.browser.getText(`${elements.lastActivityText} > ol > li:nth-child(2)`), `ordered list item 2`);
};

/**
 * Test for sending markdown message with an unordered list
 * @param {TestObject} sender
 * @param {TestObject} receiver
 * @returns {void}
 */
const unorderedList = (sender, receiver) => {
  // Remote is now ready, send a message from it
  sender.browser.setValue(`[placeholder="Send a message to ${receiver.displayName}"]`, `* unordered list item 1`);
  sender.browser.keys([`Shift`, `Enter`, `NULL`]);
  sender.browser.addValue(`[placeholder="Send a message to ${receiver.displayName}"]`, `* unordered list item 2`);
  sender.browser.keys([`Enter`, `NULL`]);
  verifyMessageReceipt(receiver, sender, `unordered list item 1\nunordered list item 2`);
  // Assert text matches for the first and second unordered list items
  assert.equal(receiver.browser.getText(`${elements.lastActivityText} > ul > li:nth-child(1)`), `unordered list item 1`);
  assert.equal(receiver.browser.getText(`${elements.lastActivityText} > ul > li:nth-child(2)`), `unordered list item 2`);
};

/**
 * Test for sending markdown message with a h1 heading
 * @param {TestObject} sender
 * @param {TestObject} receiver
 * @returns {void}
 */
const heading1 = (sender, receiver) => {
  sendMessage(sender, receiver, `# Heading 1`);
  verifyMessageReceipt(receiver, sender, `Heading 1`);
  assert.equal(receiver.browser.getText(`${elements.lastActivityText} > h1`), `Heading 1`);
};

/**
 * Test for sending markdown message with a h2 heading
 * @param {TestObject} sender
 * @param {TestObject} receiver
 * @returns {void}
 */
const heading2 = (sender, receiver) => {
  sendMessage(sender, receiver, `## Heading 2`);
  verifyMessageReceipt(receiver, sender, `Heading 2`);
  assert.equal(receiver.browser.getText(`${elements.lastActivityText} > h2`), `Heading 2`);
};

/**
 * Test for sending markdown message with a h3 heading
 * @param {TestObject} sender
 * @param {TestObject} receiver
 * @returns {void}
 */
const heading3 = (sender, receiver) => {
  sendMessage(sender, receiver, `### Heading 3`);
  verifyMessageReceipt(receiver, sender, `Heading 3`);
  assert.equal(receiver.browser.getText(`${elements.lastActivityText} > h3`), `Heading 3`);
};

/**
 * Test for sending markdown message with a horizontal line
 * @param {TestObject} sender
 * @param {TestObject} receiver
 * @returns {void}
 */
const hr = (sender, receiver) => {
  // Remote is now ready, send a message from it
  sender.browser.setValue(`[placeholder="Send a message to ${receiver.displayName}"]`, `test horizontal line`);
  sender.browser.keys([`Shift`, `Enter`, `NULL`]);
  sender.browser.addValue(`[placeholder="Send a message to ${receiver.displayName}"]`, `- - -`);
  sender.browser.keys([`Enter`, `NULL`]);
  verifyMessageReceipt(receiver, sender, `test horizontal line`);
  assert.isTrue(receiver.browser.isVisible(`${elements.lastActivityText} > hr`));
};

/**
 * Test for sending markdown message with a link
 * @param {TestObject} sender
 * @param {TestObject} receiver
 * @returns {void}
 */
const link = (sender, receiver) => {
  sendMessage(sender, receiver, `[Cisco](http://www.cisco.com/)`);
  verifyMessageReceipt(receiver, sender, `Cisco`);
  assert.equal(receiver.browser.getText(`${elements.lastActivityText} > a`), `Cisco`);
  assert.equal(receiver.browser.getAttribute(`${elements.lastActivityText} > a`, `href`), `http://www.cisco.com/`);
};

/**
 * Test for sending markdown message with inline code
 * @param {TestObject} sender
 * @param {TestObject} receiver
 * @returns {void}
 */
const inline = (sender, receiver) => {
  sendMessage(sender, receiver, `this tests \`inline.code();\``);
  verifyMessageReceipt(receiver, sender, `this tests inline.code();`);
  assert.equal(receiver.browser.getText(`${elements.lastActivityText} > code`), `inline.code();`);
};

/**
 * Test for sending markdown message with a codeblock
 * @param {TestObject} sender
 * @param {TestObject} receiver
 * @returns {void}
 */
const codeblock = (sender, receiver) => {
  // Remote is now ready, send a message to it
  sender.browser.setValue(`[placeholder="Send a message to ${receiver.displayName}"]`, `\`\`\` html`);
  sender.browser.keys([`Shift`, `Enter`, `NULL`]);
  sender.browser.addValue(`[placeholder="Send a message to ${receiver.displayName}"]`, `<h1>Hello World!</h1>`);
  sender.browser.keys([`Shift`, `Enter`, `NULL`]);
  sender.browser.addValue(`[placeholder="Send a message to ${receiver.displayName}"]`, `\`\`\``);
  sender.browser.keys([`Enter`, `NULL`]);
  receiver.browser.waitUntil(() => receiver.browser.getText(`${elements.lastActivityText} > pre > code`) === `<h1>Hello World!</h1>`);
  assert.equal(receiver.browser.getText(`${elements.lastActivityText} > pre > code`), `<h1>Hello World!</h1>`);
};

export const messageTests = {
  sendFileTest,
  messageEventTest,
  markdown: {
    bold,
    italic,
    blockquote,
    orderedList,
    unorderedList,
    heading1,
    heading2,
    heading3,
    hr,
    link,
    inline,
    codeblock
  }
};<|MERGE_RESOLUTION|>--- conflicted
+++ resolved
@@ -1,12 +1,8 @@
 import {assert} from 'chai';
 import path from 'path';
 
-<<<<<<< HEAD
 import {clearEventLog, getEventLog} from '../../events';
 import {constructHydraId} from '../../hydra';
-=======
-import {clearEventLog} from '../../../lib/events';
->>>>>>> 6221a2c2
 
 const uploadDir = path.join(__dirname, `../assets`);
 
@@ -21,7 +17,6 @@
 };
 
 /**
-<<<<<<< HEAD
  * @typedef {object} TestObject
  * @param {object} browser - browser for test
  * @param {object} user - user object for test
@@ -58,7 +53,7 @@
 
 /* eslint no-sync: "off" */
 /**
- * Sends and receives file
+ * Sends a file and verifies receipt 
  * @param {TestObject} sender
  * @param {TestObject} receiver
  * @param {string} fileName
@@ -66,45 +61,17 @@
  */
 const sendFileTest = (sender, receiver, fileName) => {
   clearEventLog(receiver.browser);
-=======
- * Sends a file and verifies receipt
- * @param {object} browserLocal
- * @param {object} browserRemote
- * @param {string} fileName
- * @returns {null}
- */
-export function sendFileTest(browserLocal, browserRemote, fileName) {
-  clearEventLog(browserRemote);
->>>>>>> 6221a2c2
   const filePath = path.join(uploadDir, fileName);
   const fileTitle = `//div[text()="${fileName}"]`;
-<<<<<<< HEAD
   sender.browser.chooseFile(elements.inputFile, filePath);
   sender.browser.click(elements.shareButton);
-  return receiver.browser.waitForExist(fileTitle, 30000);
-  // TODO: Re-enable file size checks
-  // const events = getEventLog(receiver);
-  // const newMessage = events.find((event) => event.eventName === `messages:created`);
-  // const fileUrl = newMessage.detail.data.files[0].url;
-  // let downloadedFileSize;
-  // return request.get(fileUrl)
-  //   .set(`Authorization`, `Bearer ${receiver.user.token.access_token}`)
-  //   .then((response) => {
-  //     downloadedFileSize = response.header[`content-length`];
-  //     assert.equal(fileSize, downloadedFileSize);
-  //   });
-};
-=======
-  browserLocal.chooseFile(elements.inputFile, filePath);
-  browserLocal.click(elements.shareButton);
-  browserRemote.waitForExist(fileTitle, 30000);
-  browserRemote.scroll(fileTitle);
-  const localSize = browserLocal.element(elements.lastActivity).element(`.ciscospark-share-file-size`).getText();
-  const remoteSize = browserRemote.element(elements.lastActivity).element(`.ciscospark-share-file-size`).getText();
+  receiver.browser.waitForExist(fileTitle, 30000);
+  receiver.browser.scroll(fileTitle);
+  const localSize = sender.browser.element(elements.lastActivity).element(`.ciscospark-share-file-size`).getText();
+  const remoteSize = receiver.browser.element(elements.lastActivity).element(`.ciscospark-share-file-size`).getText();
   console.info({localSize, remoteSize});
   assert.equal(localSize, remoteSize);
 }
->>>>>>> 6221a2c2
 
 /**
  * Test that verifies correct message events are created
