--- conflicted
+++ resolved
@@ -124,13 +124,8 @@
     "redux-logger": "^3.0.1",
     "redux-mock-store": "^1.2.1",
     "rimraf": "^2.5.4",
-<<<<<<< HEAD
-    "style-loader": "^0.13.1",
+    "style-loader": "^0.16.1",
     "stylelint": "^7.10.1",
-=======
-    "style-loader": "^0.16.1",
-    "stylelint": "^7.8.0",
->>>>>>> 24d7cbc6
     "stylelint-config-standard": "^16.0.0",
     "wdio-dot-reporter": "0.0.8",
     "wdio-junit-reporter": "^0.2.0",
