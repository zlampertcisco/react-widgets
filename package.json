--- conflicted
+++ resolved
@@ -1,10 +1,6 @@
 {
   "name": "@ciscospark/react-ciscospark",
-<<<<<<< HEAD
-  "version": "0.1.211",
-=======
   "version": "0.1.216",
->>>>>>> 8ff883bc
   "description": "The Cisco Spark for React library allows developers to easily incorporate Spark functionality into an application.",
   "scripts": {
     "build": "./scripts/build/index.js",
