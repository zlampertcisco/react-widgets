--- conflicted
+++ resolved
@@ -168,15 +168,7 @@
     "wdio-spec-reporter": "^0.1.0",
     "wdio-static-server-service": "^1.0.1",
     "webdriverio": "^4.6.2",
-<<<<<<< HEAD
-    "webpack": "^2.2.0",
-    "webpack-dev-server": "^2.2.0",
     "yargs": "^9.0.1"
-=======
-    "webpack": "^3.6.0",
-    "webpack-dev-server": "^2.7.1",
-    "yargs": "^8.0.2"
->>>>>>> fd324f5c
   },
   "lint-staged": {
     "*.js": [
