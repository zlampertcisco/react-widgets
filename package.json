--- conflicted
+++ resolved
@@ -160,13 +160,8 @@
     "stylelint": "^8.0",
     "stylelint-config-standard": "^17.0",
     "stylelint-order": "^0.6.0",
-<<<<<<< HEAD
     "wdio-dot-reporter": "0.0.9",
-    "wdio-junit-reporter": "^0.2.0",
-=======
-    "wdio-dot-reporter": "0.0.8",
     "wdio-junit-reporter": "^0.3.1",
->>>>>>> b2a713f2
     "wdio-mocha-framework": "^0.5.9",
     "wdio-sauce-service": "^0.4.0",
     "wdio-selenium-standalone-service": "0.0.8",
